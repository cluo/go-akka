package akka

import (
	"container/list"
	"strings"
	"sync"
)

type Message interface {
	id() string
}

// all methods in Actor are invisiable to outside world
// there is no way to change an actor's internal state
// except by passing messages through its ActorRef
type Actor interface {
	ActorBehaivor
	ActorLifeCycle

	context() ActorContext
	supervisorStrategy() SupervisorStrategy
}

type ActorBehaivor interface {
	receive(msg Message)
}

type ActorLifeCycle interface {
	// lifecycle hook
	preStart()
	preRestart()
	postRestart()
	preStop()
	postStop()
}

type SupervisorStrategy interface {
	// TODO
	processFailure()
}

type DefaultActorLifeCycle struct{}

func (this *DefaultActorLifeCycle) preStart()    {}
func (this *DefaultActorLifeCycle) preRestart()  {}
func (this *DefaultActorLifeCycle) postRestart() {}
func (this *DefaultActorLifeCycle) preStop()     {}
func (this *DefaultActorLifeCycle) postStop()    {}

// hold an actor implicitly
// the main purpose of ActorRef is, location transparency and auto failover
type ActorRef interface {
	path() ActorPath
	tell(msg Message) // send message to the actor it represents
	forward(msg Message, sender ActorRef)
	
	// TODO should this context field private
	// ActorRef and Actor must point to the same ActorContext 
	// context() ActorContext 
	
	// compareTo, equals, hashCode, toString
}

type ActorPath interface {
}

// TODO explore some reflection solution in go 
type Props interface {
	build() Actor
}

type ActorContext interface {
	// create an child actor and add it to ActorSystem
	actorOf(props Props, name string) ActorRef
	dispatcher() Dispatcher
	parent() ActorRef
	children() []ActorRef
	props() Props
	self() ActorRef
	sender() ActorRef // ref to the sender of the last message
	system() ActorSystem
	stop(actor ActorRef)
	become(behaivor ActorBehaivor, discardOld bool)
	unbecome()
	watch(subject ActorRef)
	unwatch(subject ActorRef)

	actorFor(path string) ActorRef // look for actor given a path
}

type DefaultActorContext struct {
	
}

// 1. create the actor instance internally
// 2. add it to ActorSystem (and then Dispatcher)
// 3. call preStart() hook (before starting receiving any message)
// 4. return ActorRef (enable receiving messages)
func (this *DefaultActorContext) actorOf(props Props, name string) ActorRef {
	// create the actor instance
	actor := props.build()
	// add the ActorSystem
	
}

type ActorSystem interface {
<<<<<<< HEAD
	add(actor Actor)
=======
	// TODO should keep all methods that directly interact with actors private
	add(actor Actor, name string)
>>>>>>> 8646a174
	remove(actor Actor)
	actorFor(path string)

	actorFor(path string) ActorRef

	// for actor-related events(add, remove, etc.), registered listeners
	// should be invoked synchronously
	addListener(listener ActorEventListener)
	removeListener(listener ActorEventListener)

	bind(dispatcher Dispatcher)
}

type ActorEvent interface {
<<<<<<< HEAD
	eventType() string
=======
	eventType() ActorEventType
}

type ActorEventType int

const (
	_ ActorEventType = iota
	ADD
	REMOVE
)

const namesActorEventType = []string{
	ADD : "ADD"
	REMOVE : "REMOVE"
>>>>>>> 8646a174
}

type ActorEventListener interface {
	handle(event ActorEvent)
}

// TODO separate queue structure (one shared queue, multiple queues, etc.)
// from the selection strategy (how to enqueue, how to dequeue, how to
// attain a fair schedule)
type ActorMessageQueue interface {
	// block until the next message is available
	poll() (Message, Actor)

	// block for shared queue, non-blocking for one for one queue
	offer(msg Message, actor Actor)
}

// a single thread-safe queue shared by all actors
type SharedMessageQueue struct {
	bufferSize int
	channel    chan *ActorRuntimeMessage
}

func NewSharedMessageQueue(bufferSize int) ActorMessageQueue {
	mq := new(SharedMessageQueue)
	mq.bufferSize = bufferSize
	mq.channel = make(chan *ActorRuntimeMessage, bufferSize)
	return mq
}

func (this *SharedMessageQueue) poll() (Message, Actor) {
	next := <-this.channel
	return next.msg, next.actor
}

func (this *SharedMessageQueue) offer(msg Message, actor Actor) {
	this.channel <- &ActorRuntimeMessage{msg, actor}
}

type OneForOneMessageQueue struct {
	mqs       map[Actor]SingleMQ // TODO better use a LinkedHashMap
	mqBuilder func() SingleMQ

	ready   chan Actor
	waiting chan bool

	nextMsg   func() (Message, Actor, bool) // helper generator
	processed int
	mutex     *sync.Mutex
}

func (this *OneForOneMessageQueue) isWaiting() bool {
	select {
	case <-this.waiting:
		return true
	default:
		return false
	}
}

// helper type for OneForOneMessageQueue, use my existing implementation
// must be thread-safe : offer() and poll() might run concurrently
type SingleMQ interface {
	offer(msg Message)
	poll() (Message, bool) // must be non-blocking
	size() int
}

func DefaultMQBuilder() SingleMQ {
	return &DefaultSingleMQ{new(sync.Mutex), list.New()}
}

type DefaultSingleMQ struct {
	mutex *sync.Mutex
	queue *list.List
}

func (this *DefaultSingleMQ) offer(msg Message) {
	this.mutex.Lock()
	defer this.mutex.Unlock()

	this.queue.PushBack(msg)
}

func (this *DefaultSingleMQ) poll() (Message, bool) {
	this.mutex.Lock()
	defer this.mutex.Unlock()
	if this.queue.Len() == 0 {
		return nil, false
	} else {
		front := this.queue.Front()
		this.queue.Remove(front)
		msg, ok := front.Value.(Message)
		return msg, ok
	}
}

func (this *DefaultSingleMQ) size() int {
	return this.queue.Len()
}

func NewOneForOneMessageQueue() ActorMessageQueue {
	mq := new(OneForOneMessageQueue)
	mq.mqs = make(map[Actor]SingleMQ)
	mq.mqBuilder = DefaultMQBuilder
	mq.ready = make(chan Actor)
	mq.waiting = make(chan bool)
	mq.nextMsg = nil
	mq.processed = 0
	mq.mutex = new(sync.Mutex)

	return mq
}

func NewOneForOneMessageQueueWithBuilder(mqBuilder func() SingleMQ) ActorMessageQueue {
	mq := new(OneForOneMessageQueue)
	mq.mqs = make(map[Actor]SingleMQ)
	mq.mqBuilder = mqBuilder
	mq.waiting = make(chan bool)
	mq.ready = make(chan Actor)
	mq.nextMsg = nil
	mq.processed = 0
	mq.mutex = new(sync.Mutex)

	return mq
}

func (this *OneForOneMessageQueue) poll() (Message, Actor) {
	if this.nextMsg == nil {
		this.nextMsg = this.next()
	}

	for {
		msg, actor, ok := this.nextMsg()
		if ok {
			this.processed += 1
			return msg, actor
		} else {
			if this.processed > 0 {
				this.processed = 0
				this.nextMsg = this.next()
			} else {
				// to check if there is really no message
				this.mutex.Lock()
				size := this.size()
				if size > 0 {
					this.mutex.Unlock()
					continue
				} else {
					// block until any channel is ready
					this.waiting <- true
					this.mutex.Unlock()

					<-this.ready
					this.processed = 0
					this.nextMsg = this.next()
				}
			}
		}
	}
}

// total size of messages (for now)
func (this *OneForOneMessageQueue) size() int {
	s := 0
	for _, mq := range this.mqs {
		s += mq.size()
	}
	return s
}

// a helper function for poll(). a generator
func (this *OneForOneMessageQueue) next() func() (Message, Actor, bool) {
	actors := make([]Actor, len(this.mqs))
	mqs := make([]SingleMQ, len(this.mqs))
	i := 0
	for actor, mq := range this.mqs {
		actors[i] = actor
		mqs[i] = mq
		i += 1
	}

	j := -1
	return func() (Message, Actor, bool) {
		for j += 1; j <= i-1; j += 1 {
			m, ok := mqs[j].poll()
			if ok {
				return m, actors[j], true
			}
		}
		return nil, nil, false
	}
}

// non-blocking, no-boundary
func (this *OneForOneMessageQueue) offer(msg Message, actor Actor) {
	if mq, exists := this.mqs[actor]; !exists {
		q := this.mqBuilder()
		q.offer(msg)
		this.mqs[actor] = q
	} else {
		mq.offer(msg)
	}

	this.notify(actor)
}

func (this *OneForOneMessageQueue) notify(actor Actor) {
	if this.isWaiting() {
		this.ready <- actor
	}
}

type ActorRuntimePool interface {
	// invoke actor's receive(Message) inside the runtime
	// an Actor must be added by invoking add() first
	receive(msg Message, actor Actor)

	add(actor Actor)
	remove(actor Actor)
	shutdown()
	// TODO add more lifecycle hook
}

// providing one-to-one mapping between actor and go routine
type OneForOneActorRuntimePool struct {
	runtimePool map[Actor]ActorRuntime
}

func NewOneForOneActorRuntimePool() ActorRuntimePool {
	return &OneForOneActorRuntimePool{make(map[Actor]ActorRuntime)}
}

// an Actor must be added into runtime pool first before receiving messages
func (this *OneForOneActorRuntimePool) receive(msg Message, actor Actor) {
	if rt, ok := this.runtimePool[actor]; ok {
		rt.receive(msg, actor)
	} else {
		panic("actor was not in the runtime pool. Use add(Actor) to add new actors first")
	}
}

func (this *OneForOneActorRuntimePool) add(actor Actor) {
	if _, ok := this.runtimePool[actor]; !ok {
		this.runtimePool[actor] = NewDefaultActorRuntime()
	}
}

func (this *OneForOneActorRuntimePool) remove(actor Actor) {
	if _, ok := this.runtimePool[actor]; ok {
		delete(this.runtimePool, actor)
	}
}

func (this *OneForOneActorRuntimePool) shutdown() {
	for _, rt := range this.runtimePool {
		rt.stop()
	}
}

// shared runtime pool implementation
type OneForMulActorRuntimePool struct {
	// number of active workers = min(len(actors), maxStandings)
	maxStandings int            // max number of allowed go routines
	actors       map[Actor]bool // use as an known actor set

	freeWorkers   chan ActorRuntime
	workers       []ActorRuntime
	activeWorkers int
}

type SharedActorRuntime struct {
	channel chan *ActorRuntimeMessage // process message from actors

	// write back self status when it becomes available. notify runtime pool
	// to schedule self in the future
	freeWorkers chan ActorRuntime
}

func (this *SharedActorRuntime) receive(msg Message, actor Actor) {
	this.channel <- &ActorRuntimeMessage{msg, actor}
}

func (this *SharedActorRuntime) stop() {
	this.channel <- &ActorRuntimeMessage{nil, nil}
}

func NewSharedActorRuntime(freeWorkers chan ActorRuntime) ActorRuntime {
	rt := &SharedActorRuntime{
		make(chan *ActorRuntimeMessage),
		freeWorkers,
	}

	go func(rt *SharedActorRuntime) {
		for {
			// notify runtime pool "I am free", and wait for being invoked
			rt.freeWorkers <- rt

			// wait for the next message
			next := <-rt.channel
			if next.msg != nil && next.actor != nil {
				next.actor.receive(next.msg)
			}
		}
	}(rt)

	return rt
}

func NewOneForMulActorRuntimePool(maxStandings int) ActorRuntimePool {
	rtp := new(OneForMulActorRuntimePool)
	rtp.maxStandings = maxStandings
	rtp.actors = make(map[Actor]bool)
	rtp.workers = make([]ActorRuntime, maxStandings)
	rtp.activeWorkers = 0
	rtp.freeWorkers = make(chan ActorRuntime, maxStandings)

	return rtp
}

// block until at least one worker is available
func (this *OneForMulActorRuntimePool) receive(msg Message, actor Actor) {
	// select free worker from freeWorkers chan
	if _, exists := this.actors[actor]; exists {
		worker := <-this.freeWorkers
		worker.receive(msg, actor)
	} else {
		panic("actor was not in the runtime pool. Use add(Actor) to add new actors first")
	}
}

func (this *OneForMulActorRuntimePool) add(actor Actor) {
	if _, exists := this.actors[actor]; !exists {
		if this.activeWorkers < this.maxStandings {
			// create a new worker
			this.workers[this.activeWorkers] = NewSharedActorRuntime(this.freeWorkers)
			this.activeWorkers += 1
		}
		this.actors[actor] = true
	}
}

func (this *OneForMulActorRuntimePool) remove(actor Actor) {
	if _, exists := this.actors[actor]; exists {
		delete(this.actors, actor)
	}
}

func (this *OneForMulActorRuntimePool) shutdown() {
	for _, rt := range this.workers {
		rt.stop()
	}
}

// single actor runtime object
type ActorRuntime interface {
	receive(msg Message, actor Actor)
	stop()
	// TODO add more lifecycle hook
}

// internal message
type ActorRuntimeMessage struct {
	msg   Message
	actor Actor
}

// go routine based runtime, with default buffer size 1
type DefaultActorRuntime struct {
	channel chan *ActorRuntimeMessage
}

func NewDefaultActorRuntime() ActorRuntime {
	rt := &DefaultActorRuntime{make(chan *ActorRuntimeMessage)}

	go func(rt *DefaultActorRuntime) {
		for {
			next := <-rt.channel

			// quit if it is stop message
			if next.actor == nil && next.msg == nil {
				break
			} else {
				next.actor.receive(next.msg)
			}
		}
	}(rt)

	return rt
}

func (this *DefaultActorRuntime) receive(msg Message, actor Actor) {
	this.channel <- &ActorRuntimeMessage{msg, actor}
}

func (this *DefaultActorRuntime) stop() {
	this.channel <- &ActorRuntimeMessage{nil, nil}
}

type Dispatcher interface {
	// TODO add more APIs
	register(actor Actor)
	unregister(actor Actor)
	offer(msg Message, actor Actor) // usually non-blocking
	start()                         // block current thread
	stop()
}

// an experimental dispatcher for demo purpose
type DefaultDispatcher struct {
	messageQueue ActorMessageQueue
	runtimePool  ActorRuntimePool

	stateTransfer chan string // TODO add a complete FSM
	state         string
}

func NewDefaultDispatcher() Dispatcher {
	return &DefaultDispatcher{
		NewSharedMessageQueue(1024 * 5),
		NewOneForMulActorRuntimePool(500),
		make(chan string),
		"init",
	}
}

func (this *DefaultDispatcher) register(actor Actor) {
	this.runtimePool.add(actor)
}

func (this *DefaultDispatcher) unregister(actor Actor) {
	this.runtimePool.remove(actor)
}

func (this *DefaultDispatcher) offer(msg Message, actor Actor) {
	this.messageQueue.offer(msg, actor)
}

func (this *DefaultDispatcher) start() {
	this.monitorState()
	this.state = "started"

	for !this.isStopped() {
		msg, actor := this.messageQueue.poll()
		this.runtimePool.receive(msg, actor)
	}
}

func (this *DefaultDispatcher) monitorState() {
	go func() {
		for {
			this.state = <-this.stateTransfer
			if this.isStopped() {
				break
			}
		}
	}()
}

func (this *DefaultDispatcher) stop() {
	this.stateTransfer <- "stop"
}

func (this *DefaultDispatcher) isStopped() bool {
	return strings.EqualFold("stopped", this.state)
}<|MERGE_RESOLUTION|>--- conflicted
+++ resolved
@@ -4,6 +4,7 @@
 	"container/list"
 	"strings"
 	"sync"
+	"fmt"
 )
 
 type Message interface {
@@ -13,19 +14,22 @@
 // all methods in Actor are invisiable to outside world
 // there is no way to change an actor's internal state
 // except by passing messages through its ActorRef
+// TODO must provide default implementation to all methods
+// except receive(Message)
 type Actor interface {
-	ActorBehaivor
-	ActorLifeCycle
-
+	Behaivor
+	LifeCycle
+	SupervisorStrategy
+	
 	context() ActorContext
-	supervisorStrategy() SupervisorStrategy
-}
-
-type ActorBehaivor interface {
+	setContext(cxt ActorContext) 
+}
+
+type Behaivor interface {
 	receive(msg Message)
 }
 
-type ActorLifeCycle interface {
+type LifeCycle interface {
 	// lifecycle hook
 	preStart()
 	preRestart()
@@ -35,17 +39,61 @@
 }
 
 type SupervisorStrategy interface {
-	// TODO
+	// TODO add arguments for the method
 	processFailure()
 }
 
-type DefaultActorLifeCycle struct{}
-
-func (this *DefaultActorLifeCycle) preStart()    {}
-func (this *DefaultActorLifeCycle) preRestart()  {}
-func (this *DefaultActorLifeCycle) postRestart() {}
-func (this *DefaultActorLifeCycle) preStop()     {}
-func (this *DefaultActorLifeCycle) postStop()    {}
+
+// provided as a parent object for user-created actors
+// it (intentionally) only implements partial methods of actor interfaces.
+// Specifically, any user-created actor must implement receive(Message),
+// and must be created from ActorSystem to get context() method overwritten.
+type DefaultActor struct {
+	NullBehavior
+	NullLifeCycle
+	NullSupervisorStrategy
+}
+
+type NullBehavior struct { }
+
+// provided by user. must be overwritten
+func (this *NullBehavior) receive(msg Message) {
+	panic("receive(Message) must be implemented !")
+}
+
+type NullSupervisorStrategy struct { }
+
+// can be empty.
+func (this *NullSupervisorStrategy) processFailure() {
+	panic("An actor must provide non-empty supervisor strategy")
+}
+
+type NullLifeCycle struct{}
+
+func (this *NullLifeCycle) preStart()    {}
+func (this *NullLifeCycle) preRestart()  {}
+func (this *NullLifeCycle) postRestart() {}
+func (this *NullLifeCycle) preStop()     {}
+func (this *NullLifeCycle) postStop()    {}
+
+// provided by ActorSystem. must be overwritten
+func (this *DefaultActor) context() ActorContext {
+	panic("An actor must provide ActorContext")
+}
+
+// provided by ActorSystem. must be overwritten
+func (this *DefaultActor) setContext(cxt ActorContext) {
+	panic("An actor must privide setContext(ActorContext)")
+}
+
+// TODO for test purpose only
+type SimpleActor struct {
+	DefaultActor
+}
+
+func (this *SimpleActor) receive(msg Message) {
+	fmt.Println(msg.id())
+}
 
 // hold an actor implicitly
 // the main purpose of ActorRef is, location transparency and auto failover
@@ -80,39 +128,104 @@
 	sender() ActorRef // ref to the sender of the last message
 	system() ActorSystem
 	stop(actor ActorRef)
-	become(behaivor ActorBehaivor, discardOld bool)
-	unbecome()
-	watch(subject ActorRef)
-	unwatch(subject ActorRef)
+	
+	// TODO
+	// become(behaivor Behaivor, discardOld bool)
+	// unbecome()
+	// watch(subject ActorRef)
+	// unwatch(subject ActorRef)
 
 	actorFor(path string) ActorRef // look for actor given a path
 }
 
 type DefaultActorContext struct {
-	
-}
-
-// 1. create the actor instance internally
-// 2. add it to ActorSystem (and then Dispatcher)
-// 3. call preStart() hook (before starting receiving any message)
-// 4. return ActorRef (enable receiving messages)
+	parent ActorRef
+	children []ActorRef
+	props Props
+	self ActorRef
+	sender ActorRef
+	system ActorSystem
+}
+
+func (this *DefaultActorContext) parent() ActorRef {
+	return this.parent
+}
+
+func (this *DefaultActorContext) children []ActorRef {
+	return this.children
+}
+
+func (this *DefaultActorContext) setParent(parent ActorRef) {
+	this.parent = parent
+}
+
+func (this *DefaultActorContext) addChild(child ActorRef) {
+	this.children = append(this.children, child)
+} 
+
+func (this *DefaultActorContext) self() ActorRef {
+	return this.self
+}
+
+func (this *DefaultActorContext) sender() ActorRef {
+	return this.sender
+}
+
+func (this *DefaultActorContext) system() ActorRef {
+	return this.system
+}
+
+func (this *DefaultActorContext) setSystem(as ActorSystem) {
+	this.system = as
+}
+
+func (this *DefaultActorContext) props() Props {
+	return this.props
+}
+
+func (this *DefaultActorContext) Dispatcher {
+	return this.system().getDispatcher()
+}
+
 func (this *DefaultActorContext) actorOf(props Props, name string) ActorRef {
 	// create the actor instance
 	actor := props.build()
-	// add the ActorSystem
-	
-}
+	
+	// overwrite its context
+	actor.setContext(this.createContext())  // TODO
+	
+	// add the ActorSystem. after this, the actor is ready in the 
+	// dispatcher of the actor system, but since its ActorRef has 
+	// not been returned to the caller, there is no way to send message
+	// to the actor. So it is safe to invoke preStart hook after adding 
+	// it to actor system.  
+	actorRef := actor.context().system().add(actor, name)
+	
+	// add the newly created actor as children
+	this.addChild(actorRef)
+	
+	// call preStart hook
+	actor.preStart()
+	
+	// return to caller and be ready to receive messages
+	return actorRef
+}
+
+func (this *DefaultActorContext) createContext() ActorContext {
+	cxt := new(DefaultActorContext)
+	cxt.setParent(this.self)
+	// other fields get zero values
+	
+	return cxt
+}
+
+func (this *DefaultActorContext) 
 
 type ActorSystem interface {
-<<<<<<< HEAD
-	add(actor Actor)
-=======
 	// TODO should keep all methods that directly interact with actors private
-	add(actor Actor, name string)
->>>>>>> 8646a174
+	add(actor Actor, name string) ActorRef
 	remove(actor Actor)
-	actorFor(path string)
-
+	
 	actorFor(path string) ActorRef
 
 	// for actor-related events(add, remove, etc.), registered listeners
@@ -121,12 +234,10 @@
 	removeListener(listener ActorEventListener)
 
 	bind(dispatcher Dispatcher)
+	getDispatcher() Dispatcher
 }
 
 type ActorEvent interface {
-<<<<<<< HEAD
-	eventType() string
-=======
 	eventType() ActorEventType
 }
 
@@ -141,7 +252,6 @@
 const namesActorEventType = []string{
 	ADD : "ADD"
 	REMOVE : "REMOVE"
->>>>>>> 8646a174
 }
 
 type ActorEventListener interface {
